--- conflicted
+++ resolved
@@ -110,15 +110,8 @@
 
 
 def _build_re2(debug):
-<<<<<<< HEAD
-    build_dir = _TP_BASE_DIR / 're2' / 'build'
+    build_dir = _TP_BASE_DIR / 're2' / 'build_dir'
     build_dir.mkdir(exist_ok=True)
-=======
-    build_dir = _TP_BASE_DIR / 're2' / 'build_dir'
-    # simply calling 'build_dir.mkdir(exist_ok=True)' fails on Windows CI Job
-    if not build_dir.exists():
-        build_dir.mkdir()
->>>>>>> 0c7f9887
     build_env = os.environ.copy()
     config = 'Debug' if debug else 'Release'
     if platform.system() == 'Windows':
